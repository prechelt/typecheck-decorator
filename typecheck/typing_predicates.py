--- conflicted
+++ resolved
@@ -109,7 +109,6 @@
 fw.Checker.register(_is_typevar, TypeVarChecker, prepend=True)
 
 
-<<<<<<< HEAD
 def _is_none(annotation):
   return annotation is None or annotation is type(None)
 
@@ -121,7 +120,8 @@
     return value is None
 
 fw.Checker.register(_is_none, NoneChecker, prepend=True)
-=======
+
+
 def _is_pattern(annotation):
   try:  # isclass(tg.Pattern) returns False, but issubclass still works
     return issubclass(annotation, tg.Pattern)
@@ -139,7 +139,6 @@
     return check(value.pattern, namespace)
 
 fw.Checker.register(_is_pattern, PatternChecker, prepend=True)
->>>>>>> 094e0f54
 
 
 def _is_tg_tuple(annotation):
